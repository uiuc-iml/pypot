import os
import re
import cgi
import numpy
import errno
import shutil
import bottle
import socket
import logging

from contextlib import closing
from ast import literal_eval as make_tuple

from .server import AbstractServer
from .httpserver import EnableCors
from ..utils.appdirs import user_data_dir


logger = logging.getLogger(__name__)


def get_snap_user_projects_directory():
    snap_user_projects_directory = user_data_dir('pypot', 'SnapRobotServer')
    if not os.path.exists(snap_user_projects_directory):
        os.makedirs(snap_user_projects_directory)
    return snap_user_projects_directory


def find_host_ip(host=None):
    # see here: http://stackoverflow.com/questions/166506/
    try:
<<<<<<< HEAD
        if host is None:
            host = socket.gethostname()

        ips = [ip for ip in socket.gethostbyname_ex(host)[2]
               if not ip.startswith('127.')]
        if len(ips):
            return ips[0]

        # If the above method fails (depending on the system)
        # Tries to ping google DNS instead
        with closing(socket.socket()) as s:
            s.connect(('8.8.8.8', 53))
            return s.getsockname()[0]

    except IOError as e:
        # network unreachable
        if e.errno == errno.ENETUNREACH:
=======
        return [(s.connect(('8.8.8.8', 80)), s.getsockname()[0], s.close())
                for s in [socket.socket(socket.AF_INET, socket.SOCK_DGRAM)]][0][1]
    except IOError as e:
        # an IOError exception occurred (socket.error is a subclass)
        if e.errno == 101:
            # now we had the error code 101, network unreachable
>>>>>>> 0cbe2496
            return '127.0.0.1'
        else:
            raise IOError(e)

find_local_ip = lambda: find_host_ip('localhost')


def set_snap_server_variables(host, port, snap_extension='.xml', path=None):
    """ Change dynamically port and host variable in xml Snap! project file"""

    localdir = os.getcwd()
    if path is None:
        os.chdir(os.path.dirname(os.path.realpath(__file__)))
    else:
        os.chdir(path)
    xml_files = [f for f in os.listdir('.') if f.endswith(snap_extension)]
    for filename in xml_files:
        with open(filename, 'r') as xf:
            xml = xf.read()
        with open(filename, 'w') as xf:
            xml = re.sub(r'''<variable name="host"><l>[\s\S]*?<\/l><\/variable>''',
                         '''<variable name="host"><l>{}</l></variable>'''.format(host), xml)
            xml = re.sub(r'''<variable name="port"><l>[\s\S]*?<\/l><\/variable>''',
                         '''<variable name="port"><l>{}</l></variable>'''.format(port), xml)
            xf.write(xml)
    os.chdir(localdir)


class SnapRobotServer(AbstractServer):

    def __init__(self, robot, host='0.0.0.0', port='6969', quiet=True):
        AbstractServer.__init__(self, robot, host, port)
        self.quiet = quiet
        self.app = bottle.Bottle()
        self.app.install(EnableCors())

        rr = self.restfull_robot

        # Copy Snap files from system directory to user directory. It avoids
        # right issue while PyPot is installed from pip in an admin directory
        snap_system_projects_directory = os.path.join(os.path.dirname(os.path.abspath(__file__)), 'snap_projects')
        xml_files = [os.path.join(snap_system_projects_directory, f)
                     for f in os.listdir(snap_system_projects_directory) if f.endswith('.xml')]
        for xml_file in xml_files:
            dst = os.path.join(get_snap_user_projects_directory(), os.path.basename(xml_file))
            logger.info('Copy snap project from {}, to {}'.format(xml_file, dst))
            shutil.copyfile(xml_file, dst)

        set_snap_server_variables(find_host_ip(), port, path=get_snap_user_projects_directory())

        @self.app.get('/')
        def get_sitemap():
            return '</br>'.join([cgi.escape(r.rule.format()) for r in self.app.routes])

        @self.app.get('/motors/<alias>')
        def get_motors(alias):
            return '/'.join(rr.get_motors_list(alias))

        @self.app.get('/motor/<motor>/get/<register>')
        def get_motor_register(motor, register):
            return str(rr.get_motor_register_value(motor, register))

        @self.app.get('/motors/get/positions')
        def get_motors_positions():
            get_pos = lambda m: rr.get_motor_register_value(
                m, 'present_position')
            msg = '/'.join('{}'.format(get_pos(m))
                           for m in rr.get_motors_list())
            msg = ';'.join('{}'.format(get_pos(m))
                           for m in rr.get_motors_list())
            return msg

        @self.app.get('/motors/alias')
        def get_robot_aliases():
            return '/'.join('{}'.format(alias) for alias in rr.get_motors_alias())

        @self.app.get('/motors/<motors>/get/<register>')
        def get_motors_registers(motors, register):
            """ Allow getting of motors register with a single http request
                Be carefull: with lot of motors, it could overlap the GET max
                    lentgh of your web browser
                """
            motors = motors.split(';')
            return ';'.join(str(rr.get_register_value(m, register)) for m in motors)

        @self.app.get('/motors/set/goto/<motors_position_duration>')
        def set_motors_goto(motors_position_duration):
            """ Allow lot of motors position settings with a single http request
                Be carefull: with lot of motors, it could overlap the GET max
                    lentgh of your web browser
                """
            for m_settings in motors_position_duration.split(';'):
                settings = m_settings.split(':')
                rr.set_goto_position_for_motor(settings[0], float(settings[1]), float(settings[2]))
            return 'Done!'

        @self.app.get('/motors/set/registers/<motors_register_value>')
        def set_motors_registers(motors_register_value):
            """ Allow lot of motors register settings with a single http request
                Be carefull: with lot of motors, it could overlap the GET max
                    lentgh of your web browser
                """
            for m_settings in motors_register_value.split(';'):
                motor, register, value = m_settings.split(':')
                if register not in ('led'):
                    value = make_tuple(value)
                rr.set_motor_register_value(motor, register, value)
            return 'Done!'

        # TODO : delete ?
        @self.app.get('/motors/set/positions/<positions>')
        def set_motors_positions(positions):
            positions = map(lambda s: float(s), positions[:-1].split(';'))
            for m, p in zip(rr.get_motors_list(), positions):
                rr.set_motor_register_value(m, 'goal_position', p)
            return 'Done!'

        @self.app.get('/motor/<motor>/set/<register>/<value>')
        def set_reg(motor, register, value):
            if register not in ('led'):
                value = make_tuple(value)
            rr.set_motor_register_value(motor, register, value)
            return 'Done!'

        @self.app.get('/motor/<motor>/goto/<position>/<duration>')
        def set_goto(motor, position, duration):
            rr.set_goto_position_for_motor(
                motor, float(position), float(duration))
            return 'Done!'

        @self.app.get('/snap-blocks.xml')
        def get_pypot_snap_blocks():
            with open(os.path.join(get_snap_user_projects_directory(), 'pypot-snap-blocks.xml')) as f:
                return f.read()

        @self.app.get('/snap/<project>')
        def get_snap_projects(project):
            with open(os.path.join(get_snap_user_projects_directory(),
                                   '{}.xml'.format(project))) as f:
                return f.read()

        @self.app.get('/ip/')
        @self.app.get('/ip/<host>')
        def get_ip(host=None):
            return find_host_ip(host)

        @self.app.get('/reset-simulation')
        def reset_simulation():
            if hasattr(robot, 'reset_simulation'):
                robot.reset_simulation()
            return 'Done!'

        @self.app.get('/primitives')
        def get_primitives():
            return '/'.join(rr.get_primitives_list())

        @self.app.get('/primitives/running')
        def get_running_primitives():
            return '/'.join(rr.get_running_primitives_list())

        @self.app.get('/primitive/<primitive>/start')
        def start_primitive(primitive):
            rr.start_primitive(primitive)
            return 'Done!'

        @self.app.get('/primitive/<primitive>/stop')
        def stop_primitive(primitive):
            rr.stop_primitive(primitive)
            return 'Done!'

        @self.app.get('/primitive/<primitive>/pause')
        def pause_primitive(primitive):
            rr.pause_primitive(primitive)
            return 'Done!'

        @self.app.get('/primitive/<primitive>/resume')
        def resume_primitive(primitive):
            rr.resume_primitive(primitive)
            return 'Done!'

        @self.app.get('/primitive/<primitive>/properties')
        def get_primitive_properties_list(primitive):
            return '/'.join(rr.get_primitive_properties_list(primitive))

        @self.app.get('/primitive/<primitive>/get/<property>')
        def get_primitive_property(primitive, property):
            return rr.get_primitive_property(primitive, property)

        @self.app.get('/primitive/<primitive>/set/<property>/<value>')
        def set_primitive_property(primitive, property, value):
            return rr.set_primitive_property(primitive, property, value)

        @self.app.get('/primitive/<primitive>/methodes')
        def get_primitive_methodes_list(primitive):
            return '/'.join(rr.get_primitive_methods_list(primitive))

        @self.app.get('/primitive/<primitive>/call/<method>/<args>')
        def call_primitive_methode(primitive, method, args):
            kwargs = dict(item.split(":") for item in args.split(";"))
            return rr._call_primitive_method(primitive, method, **kwargs)

        # Hacks (no restfull) to record movements
        @self.app.get('/primitive/MoveRecorder/<move_name>/start')
        def start_move_recorder(move_name):
            rr.start_move_recorder(move_name)
            return 'Done!'

        @self.app.get('/primitive/MoveRecorder/<move_name>/stop')
        def stop_move_recorder(move_name):
            rr.stop_move_recorder(move_name)
            return 'Done!'

        @self.app.get('/primitive/MoveRecorder/<move_name>/attach/<motors>')
        def attach_move_recorder(move_name, motors):
            rr.attach_move_recorder(move_name, motors.split(';'))
            return 'Done!'

        @self.app.get('/primitive/MoveRecorder/<move_name>/get_motors')
        def get_move_recorder_motors(move_name):
            motors = rr.get_move_recorder_motors(move_name)
            return '/'.join(motors) if motors is not None else 'None'

        @self.app.get('/primitive/MoveRecorder/<move_name>/start/<motors>')
        def start_move_recorder_with_motors(move_name, motors):
            # raise DeprecationWarning
            rr.start_move_recorder(move_name, motors.split(';'))
            return 'Done!'

        @self.app.get('/primitive/MoveRecorder/<move_name>/remove')
        def remove_move_record(move_name):
            rr.remove_move_record(move_name)
            return 'Done!'

        @self.app.get('/primitive/MoveRecorder')
        def get_available_records():
            return '/'.join(rr.get_available_record_list())

        @self.app.get('/primitive/MovePlayer')
        def get_available_records2():
            return '/'.join(rr.get_available_record_list())

        @self.app.get('/primitive/MovePlayer/<move_name>/start')
        def start_move_player(move_name):
            return str(rr.start_move_player(move_name))

        @self.app.get('/primitive/MovePlayer/<move_name>/start/<move_speed>')
        def start_move_player_with_speed(move_name, move_speed):
            return str(rr.start_move_player(move_name, float(move_speed)))

        @self.app.get('/primitive/MovePlayer/<move_name>/start/<move_speed>/backwards')
        def start_move_player_backwards_with_speed(move_name, move_speed):
            return str(rr.start_move_player(move_name, float(move_speed), backwards=True))

        @self.app.get('/primitive/MovePlayer/<move_name>/stop')
        def stop_move_player(move_name):
            rr.stop_primitive('_{}_player'.format(move_name))
            return 'Done!'

        @self.app.get('/detect/<marker>')
        def detect_marker(marker):
            markers = {
                'tetris': [112259237],
                'caribou': [221052793],
                'lapin': [44616414],
            }
            detected = rr.robot.marker_detector.markers
            return str(any([m.id in markers[marker] for m in detected]))

        @self.app.get('/ik/<chain>/endeffector')
        def ik_endeffector(chain):
            c = getattr(rr.robot, chain)
            pos = list(numpy.round(c.end_effector, 4))
            return ','.join(map(str, pos))

        @self.app.get('/ik/<chain>/goto/<x>/<y>/<z>/<duration>')
        def ik_goto(chain, x, y, z, duration):
            c = getattr(rr.robot, chain)
            c.goto([x, y, z], duration, wait=False)
            return "Done !"

    def run(self, quiet=None, server='tornado'):
        """ Start the bottle server, run forever. """
        if quiet is None:
            quiet = self.quiet
        try:
            bottle.run(self.app,
                       host=self.host, port=self.port,
                       quiet=quiet,
                       server=server)
        except RuntimeError as e:
            # If you are calling tornado inside tornado (Jupyter notebook)
            # you got a RuntimeError but everythong works fine
            if "IOLoop" in e.message:
                logger.info("Tornado RuntimeError {}".format(e.message))
                pass
        except socket.error as serr:
            # Re raise the socket error if not "[Errno 98] Address already in use"
            if serr.errno != errno.EADDRINUSE:
                raise serr
            else:
                logger.warning("""The webserver port {} is already used.
The SnapRobotServer is maybe already run or another software use this port.""".format(self.port))<|MERGE_RESOLUTION|>--- conflicted
+++ resolved
@@ -29,7 +29,6 @@
 def find_host_ip(host=None):
     # see here: http://stackoverflow.com/questions/166506/
     try:
-<<<<<<< HEAD
         if host is None:
             host = socket.gethostname()
 
@@ -47,17 +46,9 @@
     except IOError as e:
         # network unreachable
         if e.errno == errno.ENETUNREACH:
-=======
-        return [(s.connect(('8.8.8.8', 80)), s.getsockname()[0], s.close())
-                for s in [socket.socket(socket.AF_INET, socket.SOCK_DGRAM)]][0][1]
-    except IOError as e:
-        # an IOError exception occurred (socket.error is a subclass)
-        if e.errno == 101:
-            # now we had the error code 101, network unreachable
->>>>>>> 0cbe2496
             return '127.0.0.1'
         else:
-            raise IOError(e)
+            raise
 
 find_local_ip = lambda: find_host_ip('localhost')
 
