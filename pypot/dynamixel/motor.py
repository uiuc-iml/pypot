import numpy
import logging

import pypot.utils.pypot_time as time

from ..robot.motor import Motor
from ..utils.trajectory import GotoMinJerk
from ..utils.stoppablethread import StoppableLoopThread


logger = logging.getLogger(__name__)


class DxlRegister(object):
    def __init__(self, rw=False):
        self.rw = rw

    def __get__(self, instance, owner):
        return instance.__dict__.get(self.label, 0)

    def __set__(self, instance, value):
        if not self.rw:
            raise AttributeError("can't set attribute")

        logger.debug("Setting '%s.%s' to %s",
                     instance.name, self.label, value)
        instance.__dict__[self.label] = value


class DxlOrientedRegister(DxlRegister):
    def __get__(self, instance, owner):
        value = DxlRegister.__get__(self, instance, owner)
        return (value if instance.direct else -value)

    def __set__(self, instance, value):
        value = value if instance.direct else -value
        DxlRegister.__set__(self, instance, value)


class DxlPositionRegister(DxlOrientedRegister):
    def __get__(self, instance, owner):
        value = DxlOrientedRegister.__get__(self, instance, owner)
        return value - instance.offset

    def __set__(self, instance, value):
        value = value + instance.offset
        DxlOrientedRegister.__set__(self, instance, value)


class RegisterOwner(type):
    def __new__(cls, name, bases, attrs):
        for n, v in attrs.items():
            if isinstance(v, DxlRegister):
                v.label = n
                attrs['registers'].append(n)
        return super(RegisterOwner, cls).__new__(cls, name, bases, attrs)


class DxlMotor(Motor):
    """ High-level class used to represent and control a generic dynamixel motor.

        This class provides all level access to (see :attr:`~pypot.dynamixel.motor.DxlMotor.registers` for an exhaustive list):
            * motor id
            * motor name
            * motor model
            * present position/speed/load
            * goal position/speed/load
            * compliant
            * motor orientation and offset
            * angle limit
            * temperature
            * voltage

        This class represents a generic robotis motor and you define your own subclass for specific motors (see :class:`~pypot.dynamixel.motor.DxlMXMotor` or :class:`~pypot.dynamixel.motor.DxlAXRXMotor`).

        Those properties are synchronized with the real motors values thanks to a :class:`~pypot.dynamixel.controller.DxlController`.

        """
    __metaclass__ = RegisterOwner

<<<<<<< HEAD
    registers = Motor.registers + ['registers', 'goal_speed', 'compliant']
=======
    registers = ['registers',
                 'goal_speed',
                 'compliant', 'safe_compliant',
                 'angle_limit']
>>>>>>> 77b835fe

    id = DxlRegister()
    name = DxlRegister()
    model = DxlRegister()

    present_position = DxlPositionRegister()
    goal_position = DxlPositionRegister(rw=True)
    present_speed = DxlOrientedRegister()
    moving_speed = DxlRegister(rw=True)
    present_load = DxlOrientedRegister()
    torque_limit = DxlRegister(rw=True)

    lower_limit = DxlPositionRegister()
    upper_limit = DxlPositionRegister()
    present_voltage = DxlRegister()
    present_temperature = DxlRegister()

    def __init__(self, id, name=None, model='',
                 direct=True, offset=0.0,
                 broken=False):
        self.__dict__['id'] = id

        name = name if name is not None else 'motor_{}'.format(id)
        self.__dict__['name'] = name

        self.__dict__['model'] = model
        self.__dict__['direct'] = direct
        self.__dict__['offset'] = offset

        self.__dict__['compliant'] = True

        self._safe_compliance = SafeCompliance(self)
        self.goto_behavior = 'dummy'
        self.compliant_behavior = 'dummy'

        self._broken = broken

    def __repr__(self):
        return ('<DxlMotor name={self.name} '
                'id={self.id} '
                'pos={self.present_position}>').format(self=self)

    @property
    def goal_speed(self):
        """ Goal speed (in degrees per second) of the motor.

            This property can be used to control your motor in speed. Setting a goal speed will automatically change the moving speed and sets the goal position as the angle limit.

            .. note:: The motor will turn until reaching the angle limit. But this is not a wheel mode, so the motor will stop at its limits.

            """
        return numpy.sign(self.goal_position) * self.moving_speed

    @goal_speed.setter
    def goal_speed(self, value):
        if abs(value) < numpy.finfo(numpy.float).eps:
            self.goal_position = self.present_position

        else:
            # 0.7 corresponds approx. to the min speed that will be converted into 0
            # and as 0 corredsponds to setting the max speed, we have to check this case
            value = numpy.sign(value) * 0.7 if abs(value) < 0.7 else value

            self.goal_position = numpy.sign(value) * self.max_pos
            self.moving_speed = abs(value)

    @property
    def compliant_behavior(self):
        return self._compliant_behavior

    @compliant_behavior.setter
    def compliant_behavior(self, value):
        if value not in ('dummy', 'safe'):
            raise ValueError('Wrong compliant type! It should be either "dummy" or "safe".')
        self._compliant_behavior = value

    @property
    def compliant(self):
        return bool(self.__dict__['compliant'])

    @compliant.setter
    def compliant(self, is_compliant):
        if self.compliant_behavior == 'dummy':
            self._set_compliancy(is_compliant)

        elif self.compliant_behavior == 'safe':
            self._safe_compliance.start() if is_compliant else self._safe_compliance.stop()

    def _set_compliancy(self, is_compliant):
        # Change the goal_position only if you switch from compliant to not compliant mode
        if not is_compliant and self.compliant:
            self.goal_position = self.present_position
        self.__dict__['compliant'] = is_compliant

    @property
    def angle_limit(self):
        return self.lower_limit, self.upper_limit

    @angle_limit.setter
    def angle_limit(self, limits):
        self.lower_limit, self.upper_limit = limits

    @property
    def goto_behavior(self):
        return self._default_goto_behavior

    @goto_behavior.setter
    def goto_behavior(self, value):
        if value not in ('dummy', 'minjerk'):
            raise ValueError('Wrong compliant type! It should be either "dummy" or "minjerk".')
        self._default_goto_behavior = value

    def goto_position(self, position, duration, control=None, wait=False):
        """ Automatically sets the goal position and the moving speed to reach the desired position within the duration. """

        if control is None:
            control = self.goto_behavior

        if control == 'minjerk':
            goto_min_jerk = GotoMinJerk(self, position, duration)
            goto_min_jerk.start()

            if wait:
                goto_min_jerk.wait_to_stop()

        elif control == 'dummy':
            dp = abs(self.present_position - position)
            speed = (dp / float(duration)) if duration > 0 else numpy.inf

            self.moving_speed = speed
            self.goal_position = position

            if wait:
                time.sleep(duration)


class DxlAXRXMotor(DxlMotor):
    """ This class represents the AX robotis motor.

        This class adds access to:
            * compliance margin/slope (see the robotis website for details)

        """
    registers = list(DxlMotor.registers)

    compliance_margin = DxlRegister(rw=True)
    compliance_slope = DxlRegister(rw=True)

    def __init__(self, id, name=None, model='',
                 direct=True, offset=0.0, broken=False):
        DxlMotor.__init__(self, id, name, model, direct, offset, broken)
        self.max_pos = 150


class DxlMXMotor(DxlMotor):
    """ This class represents the RX and MX robotis motor.

        This class adds access to:
            * PID gains (see the robotis website for details)

        """
    registers = list(DxlMotor.registers)

    pid = DxlRegister(rw=True)

    def __init__(self, id, name=None, model='',
<<<<<<< HEAD
                 direct=True, offset=0.0):
        DxlMotor.__init__(self, id, name, model, direct, offset)
        self.max_pos = 180
=======
                 direct=True, offset=0.0, broken=False):
        """ This class represents the RX and MX robotis motor.

            This class adds access to:
                * PID gains (see the robotis website for details)

            """
        DxlMotor.__init__(self, id, name, model, direct, offset, broken)
        self.max_pos = 180


class SafeCompliance(StoppableLoopThread):
    """ This class creates a controller to active compliance only if the current motor position is included in the angle limit, else the compliance is turned off. """

    def __init__(self, motor, frequency=50):
        StoppableLoopThread.__init__(self, frequency)

        self.motor = motor

    def update(self):
        self.motor._set_compliancy((min(self.motor.angle_limit) < self.motor.present_position < max(self.motor.angle_limit)))

    def teardown(self):
        self.motor.compliant = False
>>>>>>> 77b835fe
<|MERGE_RESOLUTION|>--- conflicted
+++ resolved
@@ -78,14 +78,10 @@
         """
     __metaclass__ = RegisterOwner
 
-<<<<<<< HEAD
-    registers = Motor.registers + ['registers', 'goal_speed', 'compliant']
-=======
-    registers = ['registers',
-                 'goal_speed',
-                 'compliant', 'safe_compliant',
-                 'angle_limit']
->>>>>>> 77b835fe
+    registers = Motor.registers + ['registers',
+                                   'goal_speed',
+                                   'compliant', 'safe_compliant',
+                                   'angle_limit']
 
     id = DxlRegister()
     name = DxlRegister()
@@ -252,11 +248,6 @@
     pid = DxlRegister(rw=True)
 
     def __init__(self, id, name=None, model='',
-<<<<<<< HEAD
-                 direct=True, offset=0.0):
-        DxlMotor.__init__(self, id, name, model, direct, offset)
-        self.max_pos = 180
-=======
                  direct=True, offset=0.0, broken=False):
         """ This class represents the RX and MX robotis motor.
 
@@ -280,5 +271,4 @@
         self.motor._set_compliancy((min(self.motor.angle_limit) < self.motor.present_position < max(self.motor.angle_limit)))
 
     def teardown(self):
-        self.motor.compliant = False
->>>>>>> 77b835fe
+        self.motor.compliant = False